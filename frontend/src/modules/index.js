--- conflicted
+++ resolved
@@ -7,15 +7,10 @@
 import virtuals from './virtuals';
 import integrations from './integrations';
 import ui from './ui';
-<<<<<<< HEAD
 import spotify from './spotify'
-
-export default {
-=======
 import displays from './displays';
 import selectedDisplay from './selectedDisplay';
 const modules = {
->>>>>>> 9f89a0ac
     devices,
     integrations,
     presets,
@@ -25,13 +20,9 @@
     selectedDevice,
     virtuals,
     ui,
-<<<<<<< HEAD
-    spotify
-};
-=======
+    spotify,
     displays,
     selectedDisplay,
 };
 
-export default modules
->>>>>>> 9f89a0ac
+export default modules
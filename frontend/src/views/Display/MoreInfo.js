--- conflicted
+++ resolved
@@ -8,12 +8,9 @@
 import { makeStyles } from '@material-ui/core/styles';
 import * as displayProxies from 'proxies/display';
 import { getDevice } from 'proxies/device';
-<<<<<<< HEAD
 import Wled from 'components/CustomIcons/Wled';
 import Moment from 'react-moment';
 import moment from 'moment';
-=======
->>>>>>> 85628715
 
 const useStyles = makeStyles(theme => ({
     title: {
@@ -21,54 +18,12 @@
     },
 }));
 
-<<<<<<< HEAD
 const MoreInfo = ({ display }) => {
     // console.log(display);
     const classes = useStyles();
     const [anchorEl, setAnchorEl] = React.useState();
     const [pingData, setPingData] = React.useState();
     const [wledData, setWledData] = React.useState();
-=======
-function numberWithCommas(x) {
-    return x.toString().replace(/\B(?=(\d{3})+(?!\d))/g, ",");
-}
-function secondsToString(seconds)
-{
-var numdays = Math.floor(seconds / 86400);
-var numhours = Math.floor((seconds % 86400) / 3600);
-var numminutes = Math.floor(((seconds % 86400) % 3600) / 60);
-var numseconds = ((seconds % 86400) % 3600) % 60;
-return numdays + " days, " + numhours + " hours, " + numminutes + " minutes, " + numseconds + " seconds";
-}
-
-const MoreInfo =  ({ display }) => {
-    console.log(display);
-    const classes = useStyles();
-    const [anchorEl, setAnchorEl] = React.useState();
-    const [pingData, setPingData] = React.useState();
-    const [wled, setWLEDData] = React.useState({});
-
-    React.useEffect(() => {
-        console.log("component mounted");
-        const getdeviceIP = async () => {
-            try {
-                const response = await getDevice(display.id);
-                const ip = response.config.ip_address
-                    const res = await fetch(`http://${ip}/json/info`)
-                    .then(res=> res.json())
-                    .then(res=> setWLEDData(res))
-                    .catch(err => console.error(err));
-                    // let wledResponse = await res.json();
-                    // console.log('Testing123',wledResponse);
-                    return res;
-            } catch (error) {
-                console.log('Error getting WLED info from device', error.message);
-            }
-        };
-        getdeviceIP();
-        // console.error(getdeviceIP)
-    }, [display.id]);
->>>>>>> 85628715
 
     const handleClick = event => {
         ping();
@@ -96,26 +51,7 @@
             console.log('Error pinging display', error.message);
         }
     };
-<<<<<<< HEAD
     console.log('YZ0', pingData, wledData);
-=======
-    console.log('YZ0', pingData);
-
-    
-    let wledData = {brand:'Not getting here2'};
-    if (display.config[display.id].config.icon_name === "wled" && display.config[display.id].active === true) {
-        // wledData has the value stored but since its an object it can not be rendered as React child
-        // Either fetch from object what we need to display
-        // or convert object into array and render all components
-        //or JSON stringify the rendered value : done
-        if(wled && Object.keys(wled).length>0){
-            console.log("wled",wled)
-            wledData = wled;
-        }    
-    }
-    JSON.stringify(wledData)
-        
->>>>>>> 85628715
     return (
         <>
             <Grid item xs={6} lg={6}>
@@ -658,24 +594,23 @@
                             Total Pixels: {display.config[display.id].pixel_count}
                         </Typography>
                         <br />
-                            <Typography variant="caption">
-                                Active: {JSON.stringify(display.config[display.id].active)}
-                                <br />
-                                Type:{' '}
-                                {JSON.stringify(display.config[display.id].config.icon_name)}
-                                <br />
-                                Center Offset: {display.config[display.id].config.center_offset}
-                                <br />
-                                Crossfade: {JSON.stringify(display.config[display.id].config.crossfade)}
-                                <br />
-                                Max Brightness:{' '}
-                                {display.config[display.id].config.max_brightness * 100 + '%'}
-                                <br />
-                                Preview only:{' '}
-                                {JSON.stringify(display.config[display.id].config.preview_only)}
-                                <br />
-                                </Typography>
-                                {JSON.stringify(wledData.brand) === '"WLED"'
+                        <Typography variant="caption">
+                            Active: {JSON.stringify(display.config[display.id].active)}
+                            <br />
+                            Type: {JSON.stringify(display.config[display.id].config.icon_name)}
+                            <br />
+                            Center Offset: {display.config[display.id].config.center_offset}
+                            <br />
+                            Crossfade: {JSON.stringify(display.config[display.id].config.crossfade)}
+                            <br />
+                            Max Brightness:{' '}
+                            {display.config[display.id].config.max_brightness * 100 + '%'}
+                            <br />
+                            Preview only:{' '}
+                            {JSON.stringify(display.config[display.id].config.preview_only)}
+                            <br />
+                        </Typography>
+                        {/* {JSON.stringify(wledData.brand) === '"WLED"'
                                 ?
                                 <Typography className={classes.title} variant="subtitle1">
                                     <br />
@@ -721,7 +656,7 @@
                                         RAM available: {JSON.stringify(wledData.freeheap)} (This is Problematic, as less than 10k)
                                     </Typography>}
                                     </Typography>
-                                    : ''}
+                                    : ''} */}
                     </CardContent>
                 </Card>
             </Grid>

--- conflicted
+++ resolved
@@ -9,15 +9,12 @@
 import ledfx_frontend
 import os
 import sys
-<<<<<<< HEAD
-    
-=======
+
 try:
     base_path = sys._MEIPASS
 except:
     base_path = os.path.abspath(".")
 
->>>>>>> a73b9f33
 _LOGGER = logging.getLogger(__name__)
 
 class HttpServer(object):

bar(Reactive):
  bouncing-blues:
    config:
      blur: 0.0
      brightness: 1.0
      color_step: 0.125
      ease_method: ease_in
      flip: true
      gradient_name: Winter
      gradient_roll: 0
      mirror: true
      mode: bounce
    name: Bouncing Blues
  passing-by:
    config:
      blur: 2.839485681326729
      brightness: 1.0
      color_step: 0.3
      ease_method: linear
      flip: true
      gradient_name: Borealis
      gradient_roll: 0
      mirror: false
      mode: wipe
    name: Passing By
  plasma-cascade:
    config:
      blur: 0.0
      brightness: 1.0
      color_step: 0.125
      ease_method: ease_out
      flip: true
      gradient_name: Plasma
      gradient_roll: 0
      mirror: true
      mode: wipe
    name: Plasma Cascade
  smooth-bounce:
    config:
      blur: 7.887483619649835
      brightness: 0.41398053171237414
      color_step: 0.17968481885863682
      ease_method: ease_in_out
      flip: true
      gradient_name: Dancefloor
      gradient_roll: 3
      mirror: true
      mode: bounce
    name: Smooth Bounce
  Rainbow-lr:
    config:
      blur: 0.0
      brightness: 1.0
      color_step: 0.125
      ease_method: ease_out
      flip: false
      gradient_name: Rainbow
      gradient_roll: 0
      mirror: false
      mode: wipe
    name: Rainbow LR
energy(Reactive):
  clear-sky:
    config:
      blur: 0.5
      brightness: 1.0
      color_high: cyan
      color_lows: yellow
      color_mids: green
      flip: false
      mirror: true
      mixing_mode: overlap
      sensitivity: 0.65
    name: Clear Sky
  smooth-plasma:
    config:
      blur: 8.272401272970361
      brightness: 1.0
      color_high: red
      color_lows: blue
      color_mids: pink
      flip: false
      mirror: true
      mixing_mode: overlap
      sensitivity: 0.4
    name: Smooth Plasma
  smooth-rainbow:
    config:
      block_count: 4
      blur: 7.887483619649835
      brightness: 0.41398053171237414
      color_high: blue
      color_lows: red
      color_mids: green
      color_step: 0.17968481885863682
      ease_method: ease_in_out
      flip: false
      gradient_name: Dancefloor
      gradient_roll: 3
      mirror: true
      mixing_mode: overlap
      mode: bounce
      sensitivity: 0.7
    name: Smooth Rainbow
  snappy-blues:
    config:
      blur: 1.2106147823794156
      brightness: 0.7261714611489691
      color_high: green
      color_lows: blue
      color_mids: blue-aqua
      flip: true
      mirror: true
      mixing_mode: additive
      sensitivity: 0.9341200404219574
    name: Snappy Blues
fade:
  blues:
    config:
      blur: 4.555260047376609
      brightness: 1.0
      flip: true
      gradient_name: Ocean
      gradient_roll: 1
      mirror: false
      speed: 5.0
    name: Blues
  calm-reds:
    config:
      blur: 4.555260047376609
      brightness: 1.0
      flip: true
      gradient_name: Rust
      gradient_roll: 1
      mirror: false
      speed: 5.0
    name: Calm Reds
  rainbow-cycle:
    config:
      blur: 4.555260047376609
      brightness: 1.0
      flip: true
      gradient_name: Rainbow
      gradient_roll: 1
      mirror: false
      speed: 5.0
    name: Rainbow Cycle
  red-to-blue:
    config:
      blur: 4.555260047376609
      brightness: 1.0
      flip: true
      gradient_name: Dancefloor
      gradient_roll: 1
      mirror: false
      speed: 4.947172298543705
    name: Red to Blue
  sunset:
    config:
      blur: 4.555260047376609
      brightness: 1.0
      flip: true
      gradient_name: Sunset
      gradient_roll: 1
      mirror: false
      speed: 5.0
    name: Sunset
gradient:
  breathing:
    config:
      blur: 0.4148550128345929
      brightness: 0.8915312043037767
      flip: false
      gradient_name: Viridis
      gradient_roll: 6
      mirror: true
      modulate: true
      modulation_effect: breath
      modulation_speed: 0.5869113302419875
      speed: 0.4156627763155395
    name: Breathing
  falling-blues:
    config:
      blur: 4.009287732631032
      brightness: 0.9051452799816977
      flip: true
      gradient_name: Ocean
      gradient_roll: 4
      mirror: true
      modulate: false
      modulation_effect: breath
      modulation_speed: 0.11693932144812554
      speed: 2.8306554810607767
    name: Falling Blues
  rolling-sunset:
    config:
      blur: 8.587469069357562
      brightness: 1.0
      flip: true
      gradient_name: Sunset
      gradient_roll: 4
      mirror: false
      modulate: false
      modulation_effect: sine
      modulation_speed: 0.5
      speed: 1.0
    name: Rolling Sunset
  Rainbow-roll:
    config:
      blur: 0.24438981530504167
      brightness: 0.7114940200156161
      flip: false
      gradient_name: Rainbow
      gradient_roll: 1
      mirror: true
      modulate: true
      modulation_effect: sine
      modulation_speed: 0.9690619871670397
      speed: 5.608624445883839
    name: Rainbow Roll
  spectrum:
    config:
      blur: 0.24438981530504167
      brightness: 0.7114940200156161
      flip: false
      gradient_name: Rainbow
      gradient_roll: 0
      mirror: false
      modulate: false
      modulation_effect: sine
      modulation_speed: 0.9690619871670397
      speed: 5.608624445883839
    name: Spectrum
  twister:
    config:
      blur: 9.302811759842648
      brightness: 0.8849752609033179
      flip: false
      gradient_name: Viridis
      gradient_roll: 7
      mirror: false
      modulate: true
      modulation_effect: breath
      modulation_speed: 0.34110727149960707
      speed: 6.7198130241977845
    name: Twister
  waves:
    config:
      blur: 6.170079760529817
      brightness: 1.0
      flip: false
      gradient_name: Spring
      gradient_roll: 3
      mirror: true
      modulate: true
      modulation_effect: sine
      modulation_speed: 0.5210822547308631
      speed: 6.433979311861081
    name: Waves
magnitude(Reactive):
  cold-fire:
    config:
      blur: 1.3037737000651894
      brightness: 1.0
      flip: false
      frequency_range: bass
      gradient_name: Frost
      gradient_roll: 5
      mirror: true
    name: Cold Fire
  jungle-cascade:
    config:
      blur: 8.38330900342954
      brightness: 1.0
      flip: true
      frequency_range: bass
      gradient_name: Jungle
      gradient_roll: 4
      mirror: true
    name: Jungle Cascade
  lively:
    config:
      blur: 2.3114887329706866
      brightness: 1.0
      flip: true
      frequency_range: bass
      gradient_name: Viridis
      gradient_roll: 7
      mirror: true
    name: Lively
  rolling-rainbow:
    config:
      blur: 5.378434095736014
      brightness: 1.0
      flip: false
      frequency_range: bass
      gradient_name: Borealis
      gradient_roll: 5
      mirror: false
    name: Rolling Rainbow
  warm-bass:
    config:
      blur: 8.464669855377387
      brightness: 1.0
      flip: false
      frequency_range: sub_bass
      gradient_name: Christmas
      gradient_roll: 1
      mirror: false
    name: Warm Bass
multiBar(Reactive):
  bright-cascade:
    config:
      blur: 3.761401491539508
      brightness: 1.0
      color_step: 0.40995121399889745
      ease_method: linear
      flip: true
      gradient_name: Borealis
      gradient_roll: 7
      mirror: true
      mode: cascade
    name: Bright Cascade
  falling-blues:
    config:
      blur: 9.090235261100872
      brightness: 0.9689105214410654
      color_step: 0.2
      ease_method: ease_in
      flip: false
      gradient_name: Ocean
      gradient_roll: 0
      mirror: false
      mode: cascade
    name: Falling Blues
  red-blue-expanse:
    config:
      blur: 3.761401491539508
      brightness: 1.0
      color_step: 0.40995121399889745
      ease_method: ease_out
      flip: false
      gradient_name: Dancefloor
      gradient_roll: 7
      mirror: true
      mode: cascade
    name: Red Blue Expanse
  Rainbow-oscillation:
    config:
      blur: 0.0
      brightness: 1.0
      color_step: 0.125
      ease_method: ease_in_out
      flip: false
      gradient_name: Rainbow
      gradient_roll: 0
      mirror: false
      mode: wipe
    name: Rainbow Oscillation
rain(Reactive):
  cold-drops:
    config:
      blur: 1.0
      brightness: 1.0
      flip: false
      high_colour: pink
      high_sensitivity: 0.1
      lows_colour: white
      lows_sensitivity: 0.1
      mids_colour: cyan
      mids_sensitivity: 0.05
      mirror: true
      raindrop_animation: droplet_1.npy
    name: Cold Drops
  meteor-shower:
    config:
      blur: 2.3348743111776225
      brightness: 1.0
      flip: false
      high_colour: yellow
      high_sensitivity: 0.1
      lows_colour: red
      lows_sensitivity: 0.1
      mids_colour: orange
      mids_sensitivity: 0.05
      mirror: false
      raindrop_animation: droplet_2.npy
    name: Meteor Shower
  prismatic:
    config:
      blur: 4.864718590808794
      brightness: 1.0
      flip: false
      high_colour: pink
      high_sensitivity: 0.1
      lows_colour: orange
      lows_sensitivity: 0.1
      mids_colour: green
      mids_sensitivity: 0.05
      mirror: true
      raindrop_animation: droplet_1.npy
    name: Prismatic
  ripples:
    config:
      blur: 0.7900862850493173
      brightness: 1.0
      flip: false
      high_colour: cyan
      high_sensitivity: 0.1
      lows_colour: orange-deep
      lows_sensitivity: 0.1
      mids_colour: yellow-acid
      mids_sensitivity: 0.05
      mirror: true
      raindrop_animation: droplet_0.npy
    name: Ripples
  smooth-rwb:
    config:
      blur: 9.802290441262594
      brightness: 1.0
      fade_rate: 0.6995150854402795
      flip: false
      gradient_name: Dancefloor
      gradient_roll: 8
      high_colour: blue
      high_sensitivity: 0.1
      lows_colour: white
      lows_sensitivity: 0.1
      mids_colour: red
      mids_sensitivity: 0.05
      mirror: false
      raindrop_animation: droplet_0.npy
      responsiveness: 0.8805526178803261
    name: Smooth RWB
rainbow:
  cascade:
    config:
      blur: 7.723939087082861
      brightness: 1.0
      flip: false
      frequency: 0.32010374421218135
      mirror: true
      speed: 0.3
    name: Cascade
  crawl:
    config:
      blur: 2.264493237992604
      brightness: 1.0
      flip: true
      frequency: 3.59395180415761
      mirror: false
      speed: 3.5219725685240606
    name: Crawl
  faded:
    config:
      blur: 6.446696350342175
      brightness: 1.0
      flip: true
      frequency: 5.9182720067675705
      mirror: false
      speed: 9.726277976438702
    name: Faded
  gentle:
    config:
      blur: 7.722362005672311
      brightness: 0.9790047015060797
      flip: true
      frequency: 1.8998083313002854
      mirror: true
      speed: 3.3340652233785817
    name: Gentle
  slow-roll:
    config:
      blur: 0.0
      brightness: 1.0
      flip: true
      frequency: 4.442061196764945
      mirror: true
      speed: 1.1239404505421837
    name: Slow Roll
scroll(Reactive):
  cold-crawl:
    config:
      blur: 1.0
      brightness: 1.0
      color_high: cyan
      color_lows: pink
      color_mids: lightpink
      decay: 1.0
      flip: false
      mirror: true
      speed: 1
      threshold: 1.0
    name: Cold Crawl
  dynamic-rgb:
    config:
      blur: 3.0
      brightness: 1.0
      color_high: blue
      color_lows: red
      color_mids: green
      decay: 0.97
      flip: false
      mirror: true
      speed: 5
      threshold: 0.0
    name: Dynamic RGB
  fast-hits:
    config:
      blur: 0.20444417171673668
      brightness: 1.0
      color_high: orange
      color_lows: green-spring
      color_mids: plum
      decay: 0.907001664505631
      flip: false
      mirror: true
      speed: 6
      threshold: 0.590340110398889
    name: Fast Hits
  gentle-rgb:
    config:
      blur: 7.0
      brightness: 1.0
      color_high: blue
      color_lows: red
      color_mids: green
      decay: 0.97
      flip: false
      frequency: 1.8998083313002854
      mirror: true
      speed: 3
      threshold: 0.0
    name: Gentle RGB
  icicles:
    config:
      blur: 1.0
      brightness: 1.0
      color_high: green-coral
      color_lows: lightblue
      color_mids: cyan
      decay: 0.9743899623617388
      flip: true
      mirror: false
      speed: 2
      threshold: 0.021527497964141662
    name: Icicles
  rays:
    config:
      blur: 0.0
      brightness: 1.0
      color_high: cyan
      color_lows: orange-deep
      color_mids: yellow
      decay: 1.0
      flip: false
      mirror: true
      speed: 5
      threshold: 0.7
    name: Rays
  warmth:
    config:
      blur: 8.121234386391503
      brightness: 1.0
      color_high: green-coral
      color_lows: red
      color_mids: orange
      decay: 0.97
      flip: false
      mirror: true
      speed: 8
      threshold: 0.5466364412932588
    name: Warmth
singleColor:
  blue:
    config:
      blur: 0.0
      brightness: 1.0
      color: blue
      color_high: cyan
      color_lows: orange-deep
      color_mids: yellow
      decay: 1
      flip: false
      mirror: true
      modulate: false
      modulation_effect: sine
      modulation_speed: 0.5
      speed: 5.0
      threshold: 0.7
    name: Blue
  cyan:
    config:
      blur: 0.0
      brightness: 1.0
      color: cyan
      color_high: cyan
      color_lows: orange-deep
      color_mids: yellow
      decay: 1
      flip: false
      mirror: true
      modulate: false
      modulation_effect: sine
      modulation_speed: 0.5
      speed: 5.0
      threshold: 0.7
    name: Cyan
  green:
    config:
      blur: 0.0
      brightness: 1.0
      color: green
      color_high: cyan
      color_lows: orange-deep
      color_mids: yellow
      decay: 1
      flip: false
      mirror: true
      modulate: false
      modulation_effect: sine
      modulation_speed: 0.5
      speed: 5.0
      threshold: 0.7
    name: Green
  magenta:
    config:
      blur: 0.0
      brightness: 1.0
      color: magenta
      color_high: cyan
      color_lows: orange-deep
      color_mids: yellow
      decay: 1
      flip: false
      mirror: true
      modulate: false
      modulation_effect: sine
      modulation_speed: 0.5
      speed: 5.0
      threshold: 0.7
    name: Magenta
  orange:
    config:
      blur: 0.0
      brightness: 1.0
      color: orange-deep
      color_high: cyan
      color_lows: orange-deep
      color_mids: yellow
      decay: 1
      flip: false
      mirror: true
      modulate: false
      modulation_effect: sine
      modulation_speed: 0.5
      speed: 5.0
      threshold: 0.7
    name: Orange
  pink:
    config:
      blur: 0.0
      brightness: 1.0
      color: pink
      color_high: cyan
      color_lows: orange-deep
      color_mids: yellow
      decay: 1
      flip: false
      mirror: true
      modulate: false
      modulation_effect: sine
      modulation_speed: 0.5
      speed: 5.0
      threshold: 0.7
    name: Pink
  red:
    config:
      blur: 0.0
      brightness: 1.0
      color: red
      color_high: cyan
      color_lows: orange-deep
      color_mids: yellow
      decay: 1
      flip: false
      mirror: true
      modulate: false
      modulation_effect: sine
      modulation_speed: 0.5
      speed: 5.0
      threshold: 0.7
    name: Red
  red-waves:
    config:
      blur: 6.176594831274896
      brightness: 1.0
      color: red
      flip: false
      mirror: true
      modulate: true
      modulation_effect: sine
      modulation_speed: 0.7573696862826024
      speed: 0.6209270937076822
    name: Red Waves
  steel-pulse:
    config:
      blur: 6.176594831274896
      brightness: 1.0
      color: steelblue
      flip: false
      mirror: true
      modulate: true
      modulation_effect: breath
      modulation_speed: 0.7573696862826024
      speed: 0.6209270937076822
    name: Steel Pulse
  turquoise-roll:
    config:
      blur: 6.176594831274896
      brightness: 1.0
      color: green-turquoise
      flip: false
      mirror: false
      modulate: true
      modulation_effect: sine
      modulation_speed: 0.7573696862826024
      speed: 0.6209270937076822
    name: Turquoise Roll
  yellow:
    config:
      blur: 0.0
      brightness: 1.0
      color: yellow
      color_high: cyan
      color_lows: orange-deep
      color_mids: yellow
      decay: 1
      flip: false
      mirror: true
      modulate: false
      modulation_effect: sine
      modulation_speed: 0.5
      speed: 5.0
      threshold: 0.7
    name: Yellow
strobe(Reactive):
  aggro-red:
    config:
      blur: 6.176594831274896
      brightness: 1.0
      color: red
      flip: false
      frequency: 1/4 (.o. )
      mirror: false
      modulate: true
      modulation_effect: sine
      modulation_speed: 0.7573696862826024
      speed: 0.6209270937076822
    name: Aggro Red
  blues-on-the-beat:
    config:
      blur: 6.176594831274896
      brightness: 1.0
      color: blue
      flip: false
      frequency: 1/2 (.-. )
      mirror: false
      modulate: true
      modulation_effect: sine
      modulation_speed: 0.7573696862826024
      speed: 0.6209270937076822
    name: Blues on the Beat
  fast-strobe:
    config:
      blur: 2.6503112162794054
      brightness: 1.0
      color: white
      flip: true
      frequency: 1/4 (.o. )
      mirror: false
    name: Fast Strobe
  faster-strobe:
    config:
      blur: 2.6503112162794054
      brightness: 1.0
      color: white
      flip: true
      frequency: "1/16 (\u25C9\uFE4F\u25C9 )"
      mirror: false
    name: Faster Strobe
  painful:
    config:
      blur: 2.6503112162794054
      brightness: 1.0
      color: white
      flip: true
      frequency: "1/32 (\u2299\u2583\u2299 )"
      mirror: false
    name: Painful
wavelength(Reactive):
  classic:
    config:
      blur: 3.0
      brightness: 1.0
      flip: false
      gradient_name: Rainbow
      gradient_roll: 0
      mirror: false
    name: Classic
  greens:
    config:
      blur: 5.143255366747034
      brightness: 1.0
      flip: false
      gradient_name: Winter
      gradient_roll: 1
      mirror: true
    name: Greens
  icy:
    config:
      blur: 5.650204358080329
      brightness: 0.8276705055726487
      flip: false
      gradient_name: Frost
      gradient_roll: 1
      mirror: false
    name: Icy
  plasma:
    config:
      blur: 1.7617836591953162
      brightness: 1.0
      flip: false
      gradient_name: Plasma
      gradient_roll: 6
      mirror: true
    name: Plasma
  rolling-blues:
    config:
      blur: 1.001320116516412
      brightness: 0.6110039696205498
      flip: false
      gradient_name: Dancefloor
      gradient_roll: 3
      mirror: true
    name: rolling blues
  rolling-warmth:
    config:
      blur: 5.941265629676581
      brightness: 1.0
      flip: false
      gradient_name: Sunset
      gradient_roll: 7
      mirror: true
    name: Rolling Warmth
  sunset-sweep:
    config:
      blur: 8.587469069357562
      brightness: 1.0
      flip: true
      gradient_name: Sunset
      gradient_roll: 4
      mirror: false
    name: Sunset Sweep
real_strobe(Reactive):
  dancefloor:
    config:
      bass_strobe_decay_rate: 0.7
<<<<<<< HEAD
      bass_strobe_wait_time: 0
      bass_threshold: 0.4
      blur: 0
      brightness: 1
=======
      bass_threshold: 0.4
      blur: 0.0
      brightness: 1.0
>>>>>>> a587ea12
      color_step: 0.0625
      flip: false
      gradient_name: Dancefloor
      gradient_repeat: 1
      gradient_roll: 0
      mirror: false
      strobe_color: white
      strobe_decay_rate: 0.85
<<<<<<< HEAD
      strobe_length: 50
      strobe_wait_time: 0
=======
      strobe_width: 50
>>>>>>> a587ea12
    name: Dance floor
  strobe_only:
    config:
      bass_strobe_decay_rate: 0.7
<<<<<<< HEAD
      bass_strobe_wait_time: 0
      bass_threshold: 1
      blur: 0
      brightness: 1
=======
      bass_threshold: 1
      blur: 0.0
      brightness: 1.0
      color_step: 0.0625
      flip: false
      gradient_name: Dancefloor
      gradient_repeat: 1
      gradient_roll: 0
      mirror: false
      strobe_color: white
      strobe_decay_rate: 0.85
      strobe_width: 50
    name: Strobe only
  bass_only:
    config:
      bass_strobe_decay_rate: 0.7
      bass_threshold: 0.4
      blur: 0.0
      brightness: 1.0
      color_step: 0.0625
      flip: false
      gradient_name: Dancefloor
      gradient_repeat: 1
      gradient_roll: 0
      mirror: false
      strobe_color: black
      strobe_decay_rate: 0.85
      strobe_width: 0
    name: Bass only
  extreme:
    config:
      bass_strobe_decay_rate: 1
      bass_threshold: 0.45
      blur: 0.0
      brightness: 1.0
>>>>>>> a587ea12
      color_step: 0.0625
      flip: false
      gradient_name: Dancefloor
      gradient_repeat: 1
      gradient_roll: 0
      mirror: false
      strobe_color: white
      strobe_decay_rate: 1
<<<<<<< HEAD
      strobe_length: 50
      strobe_wait_time: 0
    name: Strobe only
=======
      strobe_width: 50
    name: Extreme
  glitter:
    config:
      bass_strobe_decay_rate: 0.01
      bass_threshold: 0
      blur: 0.0
      brightness: 1.0
      color_step: 0.015
      flip: false
      gradient_name: Dancefloor
      gradient_repeat: 1
      gradient_roll: 0
      mirror: true
      strobe_color: white
      strobe_decay_rate: 0.5
      strobe_width: 50
    name: Glitter
>>>>>>> a587ea12
<|MERGE_RESOLUTION|>--- conflicted
+++ resolved
@@ -866,16 +866,9 @@
   dancefloor:
     config:
       bass_strobe_decay_rate: 0.7
-<<<<<<< HEAD
-      bass_strobe_wait_time: 0
       bass_threshold: 0.4
-      blur: 0
-      brightness: 1
-=======
-      bass_threshold: 0.4
-      blur: 0.0
-      brightness: 1.0
->>>>>>> a587ea12
+      blur: 0.0
+      brightness: 1.0
       color_step: 0.0625
       flip: false
       gradient_name: Dancefloor
@@ -884,22 +877,11 @@
       mirror: false
       strobe_color: white
       strobe_decay_rate: 0.85
-<<<<<<< HEAD
-      strobe_length: 50
-      strobe_wait_time: 0
-=======
       strobe_width: 50
->>>>>>> a587ea12
     name: Dance floor
   strobe_only:
     config:
       bass_strobe_decay_rate: 0.7
-<<<<<<< HEAD
-      bass_strobe_wait_time: 0
-      bass_threshold: 1
-      blur: 0
-      brightness: 1
-=======
       bass_threshold: 1
       blur: 0.0
       brightness: 1.0
@@ -935,7 +917,6 @@
       bass_threshold: 0.45
       blur: 0.0
       brightness: 1.0
->>>>>>> a587ea12
       color_step: 0.0625
       flip: false
       gradient_name: Dancefloor
@@ -944,11 +925,6 @@
       mirror: false
       strobe_color: white
       strobe_decay_rate: 1
-<<<<<<< HEAD
-      strobe_length: 50
-      strobe_wait_time: 0
-    name: Strobe only
-=======
       strobe_width: 50
     name: Extreme
   glitter:
@@ -966,5 +942,4 @@
       strobe_color: white
       strobe_decay_rate: 0.5
       strobe_width: 50
-    name: Glitter
->>>>>>> a587ea12
+    name: Glitter
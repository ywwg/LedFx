--- conflicted
+++ resolved
@@ -14,15 +14,10 @@
                                              REQUIRED_PYTHON_VERSION[2])
 
 MAJOR_VERSION = 0
-<<<<<<< HEAD
-MINOR_VERSION = 8
-MICRO_VERSION = 5
-=======
 MINOR_VERSION = 9
 MICRO_VERSION = 0
 POST          = 0
 DEV           = 0
->>>>>>> e211aba8
 PROJECT_VERSION = '{}.{}.{}'.format(MAJOR_VERSION, MINOR_VERSION, MICRO_VERSION)
 
 if DEV > 0:

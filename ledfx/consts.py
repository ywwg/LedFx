--- conflicted
+++ resolved
@@ -16,11 +16,7 @@
 
 MAJOR_VERSION = 0
 MINOR_VERSION = 10
-<<<<<<< HEAD
-MICRO_VERSION = 1
-=======
 MICRO_VERSION = 4
->>>>>>> 69b69bbc
 POST = 0
 DEV = 0
 PROJECT_VERSION = "{}.{}.{}".format(
